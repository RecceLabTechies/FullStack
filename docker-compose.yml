--- conflicted
+++ resolved
@@ -43,12 +43,8 @@
             - MONGO_URI=mongodb://root:example@mongodb:27017/
             - PORT=5000
             - PYTHONUNBUFFERED=1
-<<<<<<< HEAD
-            - GROQ_API_KEY=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
-=======
             - GROQ_API_KEY=${GROQ_API_KEY} # From .env file
         restart: always
->>>>>>> 45ddbc7a
 
     frontend:
         build: ./frontend
