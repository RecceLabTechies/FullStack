--- conflicted
+++ resolved
@@ -1,12 +1,8 @@
 "use client";
 
 import AdminPage from "@/app/dashboard/admin/AdminPage";
-<<<<<<< HEAD
-=======
-import type { Metadata } from "next";
+import { useRouter } from "next/navigation";
 import { useEffect, useState } from "react";
-import { useRouter } from "next/navigation";
->>>>>>> 00e57b41
 
 export default function Page() {
   const router = useRouter();
